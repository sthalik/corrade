/*
    This file is part of Corrade.

    Copyright © 2007, 2008, 2009, 2010, 2011, 2012, 2013, 2014, 2015
              Vladimír Vondruš <mosra@centrum.cz>

    Permission is hereby granted, free of charge, to any person obtaining a
    copy of this software and associated documentation files (the "Software"),
    to deal in the Software without restriction, including without limitation
    the rights to use, copy, modify, merge, publish, distribute, sublicense,
    and/or sell copies of the Software, and to permit persons to whom the
    Software is furnished to do so, subject to the following conditions:

    The above copyright notice and this permission notice shall be included
    in all copies or substantial portions of the Software.

    THE SOFTWARE IS PROVIDED "AS IS", WITHOUT WARRANTY OF ANY KIND, EXPRESS OR
    IMPLIED, INCLUDING BUT NOT LIMITED TO THE WARRANTIES OF MERCHANTABILITY,
    FITNESS FOR A PARTICULAR PURPOSE AND NONINFRINGEMENT. IN NO EVENT SHALL
    THE AUTHORS OR COPYRIGHT HOLDERS BE LIABLE FOR ANY CLAIM, DAMAGES OR OTHER
    LIABILITY, WHETHER IN AN ACTION OF CONTRACT, TORT OR OTHERWISE, ARISING
    FROM, OUT OF OR IN CONNECTION WITH THE SOFTWARE OR THE USE OR OTHER
    DEALINGS IN THE SOFTWARE.
*/

#include "File.h"

<<<<<<< HEAD
#include <algorithm> /* std::max(), needed by MSVC */

#include "Corrade/Containers/Array.h"
=======
#include <cstddef>

#include "Corrade/Utility/Debug.h"
>>>>>>> 85ea00c7
#include "Corrade/Utility/Directory.h"

namespace Corrade { namespace TestSuite {

Comparator<Compare::File>::Comparator(const std::string& pathPrefix): actualState(State::ReadError), expectedState(State::ReadError), pathPrefix(pathPrefix) {}

bool Comparator<Compare::File>::operator()(const std::string& actualFilename, const std::string& expectedFilename) {
    this->actualFilename = Utility::Directory::join(pathPrefix, actualFilename);
    this->expectedFilename = Utility::Directory::join(pathPrefix, expectedFilename);

    if(!Utility::Directory::fileExists(this->actualFilename))
        return false;

    actualState = State::Success;

    if(!Utility::Directory::fileExists(this->expectedFilename))
        return false;

    actualContents = Utility::Directory::readString(this->actualFilename);
    expectedContents = Utility::Directory::readString(this->expectedFilename);
    expectedState = State::Success;

    return actualContents == expectedContents;
}

void Comparator<Compare::File>::printErrorMessage(Utility::Error& e, const std::string& actual, const std::string& expected) const {
    if(actualState != State::Success) {
        e << "Actual file" << actual << "(" + actualFilename + ")" << "cannot be read.";
        return;
    }

    if(expectedState != State::Success) {
        e << "Expected file" << expected << "(" + expectedFilename + ")" << "cannot be read.";
        return;
    }

    e << "Files" << actual << "and" << expected << "have different";
    if(actualContents.size() != expectedContents.size())
        e << "size, actual" << actualContents.size() << "but" << expectedContents.size() << "expected.";
    else
        e << "contents.";

    for(std::size_t i = 0, end = std::max(actualContents.size(), expectedContents.size()); i != end; ++i) {
        if(actualContents.size() > i && expectedContents.size() > i && actualContents[i] == expectedContents[i]) continue;

        if(actualContents.size() <= i)
            e << "Expected has character" << std::string() + expectedContents[i];
        else if(expectedContents.size() <= i)
            e << "Actual has character" << std::string() + actualContents[i];
        else
            e << "Actual character" << std::string() + actualContents[i] << "but" << std::string() + expectedContents[i] << "expected";

        e << "on position" << i;
        e.setFlag(Utility::Debug::SpaceAfterEachValue, false);
        e << ".";
        e.setFlag(Utility::Debug::SpaceAfterEachValue, true);

        break;
    }
}

namespace Compare {

File::File(const std::string& pathPrefix): c(pathPrefix) {}

#ifndef DOXYGEN_GENERATING_OUTPUT
Comparator<File> File::comparator() { return c; }
#endif

}

}}<|MERGE_RESOLUTION|>--- conflicted
+++ resolved
@@ -25,15 +25,10 @@
 
 #include "File.h"
 
-<<<<<<< HEAD
 #include <algorithm> /* std::max(), needed by MSVC */
-
-#include "Corrade/Containers/Array.h"
-=======
 #include <cstddef>
 
 #include "Corrade/Utility/Debug.h"
->>>>>>> 85ea00c7
 #include "Corrade/Utility/Directory.h"
 
 namespace Corrade { namespace TestSuite {
