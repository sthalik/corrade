--- conflicted
+++ resolved
@@ -312,14 +312,8 @@
 
                 buffer = it->key + "=\"\"\"" + eol + value + eol + "\"\"\"" + eol;
 
-<<<<<<< HEAD
             /* Value with leading/trailing spaces (GCC 4.5 doesn't have std::string::back()) */
-            } else if(!it->value.empty() && (String::Whitespace.find(it->value[0]) != std::string::npos ||
-                                             String::Whitespace.find(it->value[it->value.size()-1]) != std::string::npos)) {
-=======
-            /* Value with leading/trailing spaces */
-            } else if(!it->value.empty() && (isWhitespace(it->value.front()) || isWhitespace(it->value.back()))) {
->>>>>>> 85ea00c7
+            } else if(!it->value.empty() && (isWhitespace(it->value[0]) || isWhitespace(it->value[it->value.size()-1]))) {
                 buffer = it->key + "=\"" + it->value + '"' + eol;
 
             /* Value without spaces */
