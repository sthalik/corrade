--- conflicted
+++ resolved
@@ -26,10 +26,7 @@
 #include <map>
 #include <set>
 #include <sstream>
-<<<<<<< HEAD
-=======
 #include <string>
->>>>>>> 85ea00c7
 #include <vector>
 
 #include "Corrade/TestSuite/Tester.h"
