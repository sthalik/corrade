--- conflicted
+++ resolved
@@ -254,11 +254,8 @@
 #ifdef DOXYGEN_GENERATING_OUTPUT
 template<class Iterable> Debug operator<<(Debug debug, const Iterable& value)
 #else
-<<<<<<< HEAD
-=======
 /* libc++ from Apple's Clang "4.2" (3.2-svn) doesn't have constexpr operator
    bool for std::integral_constant, thus we need to use ::value instead */
->>>>>>> a46c23f8
 template<class Iterable> Debug operator<<(typename std::enable_if<IsIterable<Iterable>::value && !std::is_same<Iterable, std::string>::value, Debug>::type debug, const Iterable& value)
 #endif
 {
