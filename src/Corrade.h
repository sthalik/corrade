#ifndef Corrade_Corrade_h
#define Corrade_Corrade_h
/*
    This file is part of Corrade.

    Copyright © 2007, 2008, 2009, 2010, 2011, 2012, 2013
              Vladimír Vondruš <mosra@centrum.cz>

    Permission is hereby granted, free of charge, to any person obtaining a
    copy of this software and associated documentation files (the "Software"),
    to deal in the Software without restriction, including without limitation
    the rights to use, copy, modify, merge, publish, distribute, sublicense,
    and/or sell copies of the Software, and to permit persons to whom the
    Software is furnished to do so, subject to the following conditions:

    The above copyright notice and this permission notice shall be included
    in all copies or substantial portions of the Software.

    THE SOFTWARE IS PROVIDED "AS IS", WITHOUT WARRANTY OF ANY KIND, EXPRESS OR
    IMPLIED, INCLUDING BUT NOT LIMITED TO THE WARRANTIES OF MERCHANTABILITY,
    FITNESS FOR A PARTICULAR PURPOSE AND NONINFRINGEMENT. IN NO EVENT SHALL
    THE AUTHORS OR COPYRIGHT HOLDERS BE LIABLE FOR ANY CLAIM, DAMAGES OR OTHER
    LIABILITY, WHETHER IN AN ACTION OF CONTRACT, TORT OR OTHERWISE, ARISING
    FROM, OUT OF OR IN CONNECTION WITH THE SOFTWARE OR THE USE OR OTHER
    DEALINGS IN THE SOFTWARE.
*/

/** @file
 * @brief Basic definitions
 */

#include "corradeCompatibility.h"

/** @todoc remove trailing underscores when Doxygen can handle `undef` */

namespace Corrade {

#ifdef DOXYGEN_GENERATING_OUTPUT

/**
@brief GCC 4.6 compatibility

`CORRADE_GCC46_COMPATIBILITY` is defined if compatibility mode for GCC 4.6 is
enabled.
@see @ref building-corrade
*/
#define CORRADE_GCC46_COMPATIBILITY_

/**
<<<<<<< HEAD
@brief GCC 4.5 compatibility

`CORRADE_GCC45_COMPATIBILITY` is defined if compatibility mode for GCC 4.5 is
enabled.
@see @ref building-corrade
*/
#define CORRADE_GCC45_COMPATIBILITY_

/**
@brief GCC 4.4 compatibility

`CORRADE_GCC44_COMPATIBILITY` is defined if compatibility mode for GCC 4.4 is
enabled.
@see @ref building-corrade
*/
#define CORRADE_GCC44_COMPATIBILITY_
=======
@brief Static library build

`CORRADE_BUILD_STATIC` is defined if build as static libraries. Default are
shared libraries.
@see @ref building-corrade
*/
#define CORRADE_BUILD_STATIC_
>>>>>>> 3513c997

/**
@brief Google Chrome Native Client target

`CORRADE_TARGET_NACL` is defined if the library is built for Google Chrome
Native Client.
@see @ref building-corrade
*/
#define CORRADE_TARGET_NACL_

/**
@brief Google Chrome Native Client target with `newlib` toolchain

`CORRADE_TARGET_NACL_NEWLIB` is defined if the library is built for Google
Chrome Native Client with `newlib` toolchain.
@see @ref building-corrade
*/
#define CORRADE_TARGET_NACL_NEWLIB_

/**
@brief Google Chrome Native Client target with `glibc` toolchain

`CORRADE_TARGET_NACL_GLIBC` is defined if the library is built for Google
Chrome Native Client with `glibc` toolchain.
@see @ref building-corrade
*/
#define CORRADE_TARGET_NACL_GLIBC_

#endif

}

#endif<|MERGE_RESOLUTION|>--- conflicted
+++ resolved
@@ -47,7 +47,6 @@
 #define CORRADE_GCC46_COMPATIBILITY_
 
 /**
-<<<<<<< HEAD
 @brief GCC 4.5 compatibility
 
 `CORRADE_GCC45_COMPATIBILITY` is defined if compatibility mode for GCC 4.5 is
@@ -64,15 +63,15 @@
 @see @ref building-corrade
 */
 #define CORRADE_GCC44_COMPATIBILITY_
-=======
+
+/**
 @brief Static library build
 
-`CORRADE_BUILD_STATIC` is defined if build as static libraries. Default are
+`CORRADE_BUILD_STATIC` is defined if built as static libraries. Default are
 shared libraries.
 @see @ref building-corrade
 */
 #define CORRADE_BUILD_STATIC_
->>>>>>> 3513c997
 
 /**
 @brief Google Chrome Native Client target
