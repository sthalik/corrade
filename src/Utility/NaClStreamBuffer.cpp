--- conflicted
+++ resolved
@@ -38,15 +38,10 @@
 
 int NaClConsoleStreamBuffer::sync() {
     /* Send buffer data to console line by line */
-<<<<<<< HEAD
-    std::vector<std::string> lines = String::split(str(), '\n', false);
+    std::vector<std::string> lines = String::splitWithoutEmptyParts(str(), '\n', false);
     for(auto it = lines.begin(); it != lines.end(); ++it) {
         const std::string& line = *it;
 
-=======
-    std::vector<std::string> lines = String::splitWithoutEmptyParts(str(), '\n');
-    for(const auto& line: lines) {
->>>>>>> 8e15bb08
         if(source.empty())
             instance->LogToConsole(PP_LogLevel(level), line);
         else
