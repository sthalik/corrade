--- conflicted
+++ resolved
@@ -26,11 +26,7 @@
 #include <map>
 #include <set>
 #include <sstream>
-<<<<<<< HEAD
 #include <vector>
-#include <QtTest/QTest>
-=======
->>>>>>> 7b8b2e13
 
 #include "TestSuite/Tester.h"
 #include "Utility/Debug.h"
