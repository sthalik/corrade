/*
    This file is part of Corrade.

    Copyright © 2007, 2008, 2009, 2010, 2011, 2012, 2013
              Vladimír Vondruš <mosra@centrum.cz>

    Permission is hereby granted, free of charge, to any person obtaining a
    copy of this software and associated documentation files (the "Software"),
    to deal in the Software without restriction, including without limitation
    the rights to use, copy, modify, merge, publish, distribute, sublicense,
    and/or sell copies of the Software, and to permit persons to whom the
    Software is furnished to do so, subject to the following conditions:

    The above copyright notice and this permission notice shall be included
    in all copies or substantial portions of the Software.

    THE SOFTWARE IS PROVIDED "AS IS", WITHOUT WARRANTY OF ANY KIND, EXPRESS OR
    IMPLIED, INCLUDING BUT NOT LIMITED TO THE WARRANTIES OF MERCHANTABILITY,
    FITNESS FOR A PARTICULAR PURPOSE AND NONINFRINGEMENT. IN NO EVENT SHALL
    THE AUTHORS OR COPYRIGHT HOLDERS BE LIABLE FOR ANY CLAIM, DAMAGES OR OTHER
    LIABILITY, WHETHER IN AN ACTION OF CONTRACT, TORT OR OTHERWISE, ARISING
    FROM, OUT OF OR IN CONNECTION WITH THE SOFTWARE OR THE USE OR OTHER
    DEALINGS IN THE SOFTWARE.
*/

#include "AbstractPluginManager.h"

#include <algorithm>
#include <sstream>

#ifndef _WIN32
#include <dlfcn.h>
#else
#include <windows.h>
#undef interface
#define dlsym GetProcAddress
#define dlerror GetLastError
#define dlclose FreeLibrary
#endif

#include "Utility/Assert.h"
#include "Utility/Directory.h"
#include "Utility/Configuration.h"
#include "PluginManager/AbstractPlugin.h"

#include "corradePluginManagerConfigure.h"

using namespace Corrade::Utility;

namespace Corrade { namespace PluginManager {

const int AbstractPluginManager::Version = PLUGIN_VERSION;

std::map<std::string, AbstractPluginManager::Plugin*>* AbstractPluginManager::plugins() {
    static std::map<std::string, Plugin*>* const _plugins = new std::map<std::string, Plugin*>();

    /* If there are unprocessed static plugins for this manager, add them */
    if(staticPlugins()) {
        Resource r("plugins");

        for(StaticPlugin* staticPlugin: *staticPlugins()) {
            /* Load static plugin metadata */
            std::istringstream metadata(r.get(staticPlugin->plugin + ".conf"));

            /* Insert plugin to list */
            CORRADE_INTERNAL_ASSERT_OUTPUT(_plugins->insert(std::make_pair(staticPlugin->plugin, new Plugin(metadata, staticPlugin))).second);
        }

        /** @todo Assert dependencies of static plugins */

        /* Delete the array to mark them as processed */
        delete staticPlugins();
        staticPlugins() = nullptr;
    }

    return _plugins;
}

std::vector<AbstractPluginManager::StaticPlugin*>*& AbstractPluginManager::staticPlugins() {
    static std::vector<StaticPlugin*>* _staticPlugins = new std::vector<StaticPlugin*>();

    return _staticPlugins;
}

#ifndef DOXYGEN_GENERATING_OUTPUT
void AbstractPluginManager::importStaticPlugin(const std::string& plugin, int _version, const std::string& interface, Instancer instancer, void(*initializer)(), void(*finalizer)()) {
    CORRADE_ASSERT(_version == Version,
        "PluginManager: wrong version of static plugin" << plugin + ", got" << _version << "but expected" << Version, );
    CORRADE_ASSERT(staticPlugins(),
        "PluginManager: too late to import static plugin" << plugin, );

<<<<<<< HEAD
    staticPlugins()->push_back(StaticPluginObject{plugin, interface, instancer});
=======
    staticPlugins()->push_back(new StaticPlugin{plugin, interface, instancer, initializer, finalizer});
>>>>>>> 420a49ce
}
#endif

AbstractPluginManager::AbstractPluginManager(std::string pluginDirectory) {
    setPluginDirectory(std::move(pluginDirectory));
}

AbstractPluginManager::~AbstractPluginManager() {
    /* Unload all plugins associated with this plugin manager */
    std::vector<std::map<std::string, Plugin*>::iterator> removed;
    for(auto it = plugins()->begin(); it != plugins()->end(); ++it) {

        /* Plugin doesn't belong to this manager */
        if(it->second->manager != this) continue;

        /**
         * @bug When two plugins depend on each other and the base is unloaded
         *      first, it fails (but it shouldn't)
         */

        /* Unload the plugin */
        LoadState loadState = unload(it->first);
        CORRADE_ASSERT(loadState & (LoadState::Static|LoadState::NotLoaded|LoadState::WrongMetadataFile),
            "PluginManager: cannot unload plugin" << it->first << "on manager destruction:" << loadState, );

        /* Schedule it for deletion, if it is not static, otherwise just
           disconnect this manager from the plugin and finalize it, so another
           manager can take over it in the future. */
        if(loadState == LoadState::Static) {
            it->second->manager = nullptr;
            it->second->staticPlugin->finalizer();
        } else
            removed.push_back(it);
    }

    /* Remove the plugins from global container */
    for(auto it = removed.cbegin(); it != removed.cend(); ++it) {
        delete (*it)->second;
        plugins()->erase(*it);
    }
}

std::string AbstractPluginManager::pluginDirectory() const {
    return _pluginDirectory;
}

void AbstractPluginManager::setPluginDirectory(std::string directory) {
    _pluginDirectory = std::move(directory);

    /* Remove all unloaded plugins from the container */
    auto it = plugins()->begin();
    while(it != plugins()->end()) {
        if(it->second->manager == this && it->second->loadState & (LoadState::NotLoaded|LoadState::WrongMetadataFile)) {
            delete it->second;

            #ifndef CORRADE_GCC44_COMPATIBILITY
            it = plugins()->erase(it);
            #else
            /* GCC 4.4 returns void from map::erase(), but other iterators
               aren't invalidated, so it's safe */
            auto erase = it;
            ++it;
            plugins()->erase(erase);
            #endif

        } else ++it;
    }

    /* Find plugin files in the directory */
    static const std::size_t suffixSize = std::strlen(PLUGIN_FILENAME_SUFFIX);
    const std::vector<std::string> d = Directory::list(_pluginDirectory,
        Directory::Flag::SkipDirectories|Directory::Flag::SkipDotAndDotDot);
    for(auto it = d.cbegin(); it != d.cend(); ++it) {
        const std::string& filename = *it;
        /* File doesn't have module suffix, continue to next */
        const std::size_t end = filename.length()-suffixSize;
        if(filename.substr(end) != PLUGIN_FILENAME_SUFFIX)
            continue;

        /* Dig plugin name from filename */
        const std::string name = filename.substr(0, end);

        /* Skip the plugin if it is among loaded */
        if(plugins()->find(name) != plugins()->end()) continue;

        /* Insert plugin to list */
        plugins()->insert({name, new Plugin(Directory::join(_pluginDirectory, name + ".conf"), this)});
    }
}

void AbstractPluginManager::reloadPluginDirectory() {
    setPluginDirectory(pluginDirectory());
}

std::vector<std::string> AbstractPluginManager::pluginList() const {
    std::vector<std::string> names;
    for(auto i = plugins()->cbegin(); i != plugins()->cend(); ++i) {

        /* Plugin doesn't belong to this manager */
        if(i->second->manager != this) continue;

        names.push_back(i->first);
    }
    return names;
}

const PluginMetadata* AbstractPluginManager::metadata(const std::string& plugin) const {
    auto foundPlugin = plugins()->find(plugin);

    /* Given plugin doesn't exist or doesn't belong to this manager, nothing to do */
    if(foundPlugin == plugins()->end() || foundPlugin->second->manager != this)
        return nullptr;

    return &foundPlugin->second->metadata;
}

LoadState AbstractPluginManager::loadState(const std::string& plugin) const {
    auto foundPlugin = plugins()->find(plugin);

    /* Given plugin doesn't exist or doesn't belong to this manager, nothing to do */
    if(foundPlugin == plugins()->end() || foundPlugin->second->manager != this)
        return LoadState::NotFound;

    return foundPlugin->second->loadState;
}

LoadState AbstractPluginManager::load(const std::string& plugin) {
    auto foundPlugin = plugins()->find(plugin);

    /* Given plugin doesn't exist or doesn't belong to this manager, nothing to do */
    if(foundPlugin == plugins()->end() || foundPlugin->second->manager != this)
        return LoadState::NotFound;

    Plugin& pluginObject = *foundPlugin->second;

    /* Plugin is not ready to load */
    if(pluginObject.loadState != LoadState::NotLoaded)
        return pluginObject.loadState;

    /* Vector of found dependencies. If everything goes well, this plugin will
       be added to each dependency usedBy list. */
    std::vector<std::pair<std::string, Plugin*>> dependencies;

    /* Load dependencies and remember their names for later */
    for(auto it = pluginObject.metadata.depends().cbegin(); it != pluginObject.metadata.depends().cend(); ++it) {
        /* Find manager which is associated to this plugin and load the plugin
           with it */
        auto foundDependency = plugins()->find(*it);

        if(foundDependency == plugins()->end() || !foundDependency->second->manager || !(foundDependency->second->manager->load(*it) & (LoadState::Loaded|LoadState::Static)))
            return LoadState::UnresolvedDependency;

        dependencies.push_back(*foundDependency);
    }

    const std::string filename = Directory::join(_pluginDirectory, plugin + PLUGIN_FILENAME_SUFFIX);

    /* Open plugin file, make symbols available for next libs (which depends on this) */
    #ifndef _WIN32
    void* module = dlopen(filename.c_str(), RTLD_NOW|RTLD_GLOBAL);
    #else
    HMODULE module = LoadLibraryA(filename.c_str());
    #endif
    if(!module) {
        Error() << "PluginManager: cannot open plugin file"
                << '"' + filename + "\":" << dlerror();
        return LoadState::LoadFailed;
    }

    /* Check plugin version */
    #ifdef __GNUC__ /* http://www.mr-edd.co.uk/blog/supressing_gcc_warnings */
    __extension__
    #endif
    int (*_version)(void) = reinterpret_cast<int(*)()>(dlsym(module, "pluginVersion"));
    if(_version == nullptr) {
        Error() << "PluginManager: cannot get version of plugin" << '\'' + plugin + "':" << dlerror();
        dlclose(module);
        return LoadState::LoadFailed;
    }
    if(_version() != Version) {
        Error() << "PluginManager: wrong plugin version, expected" << Version << "but got" << _version;
        dlclose(module);
        return LoadState::WrongPluginVersion;
    }

    /* Check interface string */
    #ifdef __GNUC__ /* http://www.mr-edd.co.uk/blog/supressing_gcc_warnings */
    __extension__
    #endif
    const char* (*interface)() = reinterpret_cast<const char* (*)()>(dlsym(module, "pluginInterface"));
    if(interface == nullptr) {
        Error() << "PluginManager: cannot get interface string of plugin" << '\'' + plugin + "':" << dlerror();
        dlclose(module);
        return LoadState::LoadFailed;
    }
    if(interface() != pluginInterface()) {
        Error() << "PluginManager: wrong plugin interface, expected" << '\'' + pluginInterface() + "but got '" + interface() + "'";
        dlclose(module);
        return LoadState::WrongInterfaceVersion;
    }

    /* Load plugin instancer */
    #ifdef __GNUC__ /* http://www.mr-edd.co.uk/blog/supressing_gcc_warnings */
    __extension__
    #endif
    Instancer instancer = reinterpret_cast<Instancer>(dlsym(module, "pluginInstancer"));
    if(instancer == nullptr) {
        Error() << "PluginManager: cannot get instancer of plugin" << '\'' + plugin + "':" << dlerror();
        dlclose(module);
        return LoadState::LoadFailed;
    }

    /* Initialize plugin */
    #ifdef __GNUC__ /* http://www.mr-edd.co.uk/blog/supressing_gcc_warnings */
    __extension__
    #endif
    void(*initializer)() = reinterpret_cast<void(*)()>(dlsym(module, "pluginInitializer"));
    if(initializer == nullptr) {
        Error() << "PluginManager: cannot get initializer of plugin" << '\'' + plugin + "':" << dlerror();
        dlclose(module);
        return LoadState::LoadFailed;
    }
    initializer();

    /* Everything is okay, add this plugin to usedBy list of each dependency */
    for(auto it = dependencies.cbegin(); it != dependencies.cend(); ++it) {
        /* If the plugin is not static with no associated manager, use its
           manager for adding this plugin */
        if(it->second->manager)
            it->second->manager->addUsedBy(it->first, plugin);

        /* Otherwise add this plugin manually */
        else it->second->metadata._usedBy.push_back(plugin);
    }

    /* Update plugin object, set state to loaded */
    pluginObject.loadState = LoadState::Loaded;
    pluginObject.module = module;
    pluginObject.instancer = instancer;
    return LoadState::Loaded;
}

LoadState AbstractPluginManager::unload(const std::string& plugin) {
    auto foundPlugin = plugins()->find(plugin);

    /* Given plugin doesn't exist or doesn't belong to this manager, nothing to do */
    if(foundPlugin == plugins()->end() || foundPlugin->second->manager != this)
        return LoadState::NotFound;

    Plugin& pluginObject = *foundPlugin->second;

    /* Plugin is not ready to unload, nothing to do */
    if(pluginObject.loadState != LoadState::Loaded)
        return pluginObject.loadState;

    /* Plugin is used by another plugin, don't unload */
    if(!pluginObject.metadata.usedBy().empty())
        return LoadState::Required;

    /* Plugin has active instances */
    auto foundInstance = instances.find(plugin);
    if(foundInstance != instances.end()) {
        /* Check if all instances can be safely deleted */
        for(auto it = foundInstance->second.cbegin(); it != foundInstance->second.cend(); ++it)
            if(!(*it)->canBeDeleted())
                return LoadState::Used;

        /* If they can be, delete them. They remove itself from instances
           list on destruction, thus going backwards */
        for(std::size_t i = foundInstance->second.size(); i != 0; --i)
            delete foundInstance->second[i-1];
    }

    /* Remove this plugin from "used by" list of dependencies */
    for(auto it = pluginObject.metadata.depends().cbegin(); it != pluginObject.metadata.depends().cend(); ++it) {
        auto mit = plugins()->find(*it);

        if(mit != plugins()->end()) {
            /* If the plugin is not static with no associated manager, use
               its manager for removing this plugin */
            if(mit->second->manager)
                mit->second->manager->removeUsedBy(mit->first, plugin);

            /* Otherwise remove this plugin manually */
            else for(auto it = mit->second->metadata._usedBy.begin(); it != mit->second->metadata._usedBy.end(); ++it) {
                if(*it == plugin) {
                    mit->second->metadata._usedBy.erase(it);
                    break;
                }
            }
        }
    }

    /* Finalize plugin */
    #ifdef __GNUC__ /* http://www.mr-edd.co.uk/blog/supressing_gcc_warnings */
    __extension__
    #endif
    void(*finalizer)() = reinterpret_cast<void(*)()>(dlsym(pluginObject.module, "pluginFinalizer"));
    if(finalizer == nullptr) {
        Error() << "PluginManager: cannot get finalizer of plugin" << '\'' + plugin + "':" << dlerror();
        /* Not fatal, continue with unloading */
    }
    finalizer();

    /* Close the module */
    #ifndef _WIN32
    if(dlclose(pluginObject.module) != 0) {
    #else
    if(!FreeLibrary(plugin.module)) {
    #endif
        Error() << "PluginManager: cannot unload plugin" << '\'' + plugin + "':" << dlerror();
        pluginObject.loadState = LoadState::NotLoaded;
        return LoadState::UnloadFailed;
    }

    /* Update plugin object, set state to not loaded */
    pluginObject.loadState = LoadState::NotLoaded;
    pluginObject.module = nullptr;
    pluginObject.instancer = nullptr;
    return LoadState::NotLoaded;
}

void AbstractPluginManager::registerInstance(std::string plugin, AbstractPlugin* instance, const Configuration** configuration, const PluginMetadata** metadata) {
    /** @todo assert proper interface */
    auto foundPlugin = plugins()->find(plugin);

    /* Given plugin doesn't exist or doesn't belong to this manager, nothing to do */
    if(foundPlugin == plugins()->end() || foundPlugin->second->manager != this)
        return;

    auto foundInstance = instances.find(plugin);

    if(foundInstance == instances.end())
        foundInstance = instances.insert({std::move(plugin), {}}).first;

    foundInstance->second.push_back(instance);

    *configuration = &foundPlugin->second->configuration;
    *metadata = &foundPlugin->second->metadata;
}

void AbstractPluginManager::unregisterInstance(const std::string& plugin, AbstractPlugin* instance) {
    auto foundPlugin = plugins()->find(plugin);

    /* Given plugin doesn't exist or doesn't belong to this manager, nothing to do */
    if(foundPlugin == plugins()->end() || foundPlugin->second->manager != this)
        return;

    auto foundInstance = instances.find(plugin);
    if(foundInstance == instances.end()) return;
    std::vector<AbstractPlugin*>& _instances = foundInstance->second;

    auto pos = std::find(_instances.begin(), _instances.end(), instance);
    if(pos == _instances.end()) return;

    _instances.erase(pos);

    if(_instances.empty()) instances.erase(plugin);
}

void AbstractPluginManager::addUsedBy(const std::string& plugin, std::string usedBy) {
    auto foundPlugin = plugins()->find(plugin);

    /* Given plugin doesn't exist, nothing to do */
    if(foundPlugin == plugins()->end()) return;

    foundPlugin->second->metadata._usedBy.push_back(std::move(usedBy));
}

void AbstractPluginManager::removeUsedBy(const std::string& plugin, const std::string& usedBy) {
    auto foundPlugin = plugins()->find(plugin);

    /* Given plugin doesn't exist, nothing to do */
    if(foundPlugin == plugins()->end()) return;

    for(auto it = foundPlugin->second->metadata._usedBy.begin(); it != foundPlugin->second->metadata._usedBy.end(); ++it) {
        if(*it == usedBy) {
            foundPlugin->second->metadata._usedBy.erase(it);
            return;
        }
    }
}

void* AbstractPluginManager::instanceInternal(const std::string& plugin) {
    auto foundPlugin = plugins()->find(plugin);

    /* Plugin with given name doesn't exist or isn't successfully loaded */
    if(foundPlugin == plugins()->end() || !(foundPlugin->second->loadState & (LoadState::Loaded|LoadState::Static)))
        return nullptr;

    return foundPlugin->second->instancer(this, plugin);
}

AbstractPluginManager::Plugin::Plugin(const std::string& _metadata, AbstractPluginManager* _manager): configuration(_metadata, Utility::Configuration::Flag::ReadOnly), metadata(configuration), manager(_manager), instancer(nullptr), module(nullptr) {
    loadState = configuration.isValid() ? LoadState::NotLoaded : LoadState::WrongMetadataFile;
}

AbstractPluginManager::Plugin::Plugin(std::istream& _metadata, StaticPlugin* staticPlugin): loadState(LoadState::Static), configuration(_metadata, Utility::Configuration::Flag::ReadOnly), metadata(configuration), manager(nullptr), instancer(staticPlugin->instancer), staticPlugin(staticPlugin) {}

AbstractPluginManager::Plugin::~Plugin() {
    if(loadState == LoadState::Static) delete staticPlugin;
}

} namespace Utility {

#ifndef DOXYGEN_GENERATING_OUTPUT
Debug operator<<(Debug debug, PluginManager::LoadState value) {
    switch(value) {
        #define ls(state) case PluginManager::LoadState::state: return debug << "PluginManager::LoadState::" #state;
        ls(NotFound)
        ls(WrongPluginVersion)
        ls(WrongInterfaceVersion)
        ls(WrongMetadataFile)
        ls(UnresolvedDependency)
        ls(LoadFailed)
        ls(Loaded)
        ls(NotLoaded)
        ls(UnloadFailed)
        ls(Required)
        ls(Static)
        ls(Used)
        #undef ls
    }

    return debug << "PluginManager::LoadState::(invalid)";
}
#endif

}}<|MERGE_RESOLUTION|>--- conflicted
+++ resolved
@@ -89,11 +89,7 @@
     CORRADE_ASSERT(staticPlugins(),
         "PluginManager: too late to import static plugin" << plugin, );
 
-<<<<<<< HEAD
-    staticPlugins()->push_back(StaticPluginObject{plugin, interface, instancer});
-=======
     staticPlugins()->push_back(new StaticPlugin{plugin, interface, instancer, initializer, finalizer});
->>>>>>> 420a49ce
 }
 #endif
 
