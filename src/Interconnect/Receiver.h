#ifndef Corrade_Interconnect_Receiver_h
#define Corrade_Interconnect_Receiver_h
/*
    This file is part of Corrade.

    Copyright © 2007, 2008, 2009, 2010, 2011, 2012, 2013
              Vladimír Vondruš <mosra@centrum.cz>

    Permission is hereby granted, free of charge, to any person obtaining a
    copy of this software and associated documentation files (the "Software"),
    to deal in the Software without restriction, including without limitation
    the rights to use, copy, modify, merge, publish, distribute, sublicense,
    and/or sell copies of the Software, and to permit persons to whom the
    Software is furnished to do so, subject to the following conditions:

    The above copyright notice and this permission notice shall be included
    in all copies or substantial portions of the Software.

    THE SOFTWARE IS PROVIDED "AS IS", WITHOUT WARRANTY OF ANY KIND, EXPRESS OR
    IMPLIED, INCLUDING BUT NOT LIMITED TO THE WARRANTIES OF MERCHANTABILITY,
    FITNESS FOR A PARTICULAR PURPOSE AND NONINFRINGEMENT. IN NO EVENT SHALL
    THE AUTHORS OR COPYRIGHT HOLDERS BE LIABLE FOR ANY CLAIM, DAMAGES OR OTHER
    LIABILITY, WHETHER IN AN ACTION OF CONTRACT, TORT OR OTHERWISE, ARISING
    FROM, OUT OF OR IN CONNECTION WITH THE SOFTWARE OR THE USE OR OTHER
    DEALINGS IN THE SOFTWARE.
*/

/** @file
 * @brief Class Corrade::Interconnect::Receiver
 */

#include <vector>

#include "corradeInterconnectVisibility.h"

namespace Corrade { namespace Interconnect {

namespace Implementation {
    class AbstractConnectionData;
}

/**
@brief %Receiver object

Contains member function slots. See @ref interconnect for introduction.
@see Emitter, Connection
@todo Allow move
*/
class CORRADE_INTERCONNECT_EXPORT Receiver {
    friend class Implementation::AbstractConnectionData;
    friend class Emitter;

    Receiver(const Receiver&) = delete;
    Receiver(Receiver&&) = delete;
    Receiver& operator=(const Receiver&) = delete;
    Receiver& operator=(Receiver&&) = delete;

    public:
        explicit Receiver();
<<<<<<< HEAD
        virtual ~Receiver() = 0;
=======
>>>>>>> c88d2994

        /**
         * @brief Whether the receiver is connected to any signal
         *
         * @see Emitter::hasSignalConnections(), slotConnectionCount()
         */
        bool hasSlotConnections() const {
            return !connections.empty();
        }

        /**
         * @brief Count of connections to this receiver slots
         *
         * @see Emitter::signalConnectionCount(), hasSlotConnections()
         */
        std::size_t slotConnectionCount() const { return connections.size(); }

        /**
         * @brief Disconnect everything from this receiver slots
         *
         * @see Emitter::disconnectAllSignals(), Connection::disconnect(),
         *      Emitter::disconnectSignal(), hasSlotConnections()
         */
        void disconnectAllSlots();

    protected:
        /* Nobody will need to have (and delete) Receiver*, thus this is faster
           than public pure virtual destructor */
        ~Receiver();

    private:
        std::vector<Implementation::AbstractConnectionData*> connections;
};

}}

#endif<|MERGE_RESOLUTION|>--- conflicted
+++ resolved
@@ -57,10 +57,6 @@
 
     public:
         explicit Receiver();
-<<<<<<< HEAD
-        virtual ~Receiver() = 0;
-=======
->>>>>>> c88d2994
 
         /**
          * @brief Whether the receiver is connected to any signal
