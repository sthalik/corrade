# - Find Corrade
#
# Basic usage:
#  find_package(Corrade [REQUIRED])
# This module tries to find Corrade library and then defines:
#  CORRADE_FOUND                    - True if Corrade library is found
#  CORRADE_INCLUDE_DIR              - Root include dir
#  CORRADE_INTERCONNECT_LIBRARIES   - Interconnect library and dependent
#   libraries
#  CORRADE_UTILITY_LIBRARIES        - Utility library and dependent
#   libraries
#  CORRADE_PLUGINMANAGER_LIBRARIES  - PluginManager library and dependent
#   libraries
#  CORRADE_TESTSUITE_LIBRARIES      - TestSuite library and dependent
#   libraries
#  CORRADE_RC_EXECUTABLE            - Resource compiler executable
# Corrade configures the compiler to use C++11 standard. Additionally you can
# use CORRADE_CXX_FLAGS to enable additional pedantic set of warnings and enable
# hidden visibility by default.
#
# Features of found Corrade library are exposed in these variables:
#  CORRADE_GCC46_COMPATIBILITY  - Defined if compiled with compatibility
#   mode for GCC 4.6
<<<<<<< HEAD
#  CORRADE_GCC45_COMPATIBILITY  - Defined if compiled with compatibility
#   mode for GCC 4.5
#  CORRADE_GCC44_COMPATIBILITY  - Defined if compiled with compatibility
#   mode for GCC 4.4
=======
#  CORRADE_BUILD_STATIC         - Defined if compiled as static libraries
>>>>>>> 3513c997
#  CORRADE_TARGET_NACL          - Defined if compiled for Google Chrome
#   Native Client
#  CORRADE_TARGET_NACL_NEWLIB   - Defined if compiled for Google Chrome
#   Native Client with `newlib` toolchain
#  CORRADE_TARGET_NACL_GLIBC    - Defined if compiled for Google Chrome
#   Native Client with `glibc` toolchain
#
# Corrade provides these macros and functions:
#
#
# Add unit test using Corrade's TestSuite.
#  corrade_add_test(test_name
#                   sources...
#                   [LIBRARIES libraries...])
# Test name is also executable name. You can also specify libraries to link
# with instead of using target_link_libraries(). CORRADE_TESTSUITE_LIBRARIES
# are linked automatically to each test. Note that the enable_testing()
# function must be called explicitly.
#
#
# Compile data resources into application binary.
#  corrade_add_resource(name group_name
#                       file [ALIAS alias]
#                       [file1 [ALIAS alias1]...])
# Depends on corrade-rc, which is part of Corrade utilities. This command
# generates resource file with group group_name from given files in current
# build directory. Argument name is name under which the resources can be
# explicitly loaded. Variable `name` contains compiled resource filename,
# which is then used for compiling library / executable. Example usage:
#  corrade_add_resource(name group_name file1 ALIAS alias1 file2 file3)
#  add_executable(app source1 source2 ... ${name})
#
# Add dynamic plugin.
#  corrade_add_plugin(plugin_name install_dir metadata_file
#                     sources...)
# The macro adds preprocessor directive CORRADE_DYNAMIC_PLUGIN. Additional
# libraries can be linked in via target_link_libraries(plugin_name ...). If
# install_dir is set to CMAKE_CURRENT_BINARY_DIR (e.g. for testing purposes),
# the files are copied directly, without need to run `make install`.
#
#
# Add static plugin.
#  corrade_add_static_plugin(static_plugins_variable
#                            plugin_name metadata_file
#                            sources...)
# The macro adds preprocessor directive CORRADE_STATIC_PLUGIN. Additional
# libraries can be linked in via target_link_libraries(plugin_name ...). Plugin
# library name will be appended to static_plugins_variable and the variable is
# meant to be used for linking plugins to main executable/library, e.g:
#  target_link_libraries(app lib1 lib2 ... ${static_plugins_variable})
# This variable is set with parent scope to be available in parent directory.
# If there are more intermediate directories between plugin directory and main
# executable directory, the variable can be propagated to parent scope like
# this:
#  set(static_plugins_variable ${static_plugins_variable} PARENT_SCOPE)
#
# Find and install DLLs for bundling with Windows build.
#  corrade_bundle_dlls(library_install_dir
#                      dlls...
#                      [PATHS paths...])
# It is possible to specify also additional paths for searching. DLL names can
# also contain paths, they will be installed into exact specified path. If an
# DLL is not found, fatal error message is printed.
#
#
# Additionally these variables are defined for internal usage:
#  CORRADE_INTERCONNECT_LIBRARY     - Interconnect library (w/o
#   dependencies)
#  CORRADE_UTILITY_LIBRARY          - Utility library (w/o dependencies)
#  CORRADE_PLUGINMANAGER_LIBRARY    - Plugin manager library (w/o
#   dependencies)
#  CORRADE_TESTSUITE_LIBRARY        - TestSuite library (w/o dependencies)
#

#
#   This file is part of Corrade.
#
#   Copyright © 2007, 2008, 2009, 2010, 2011, 2012, 2013
#             Vladimír Vondruš <mosra@centrum.cz>
#
#   Permission is hereby granted, free of charge, to any person obtaining a
#   copy of this software and associated documentation files (the "Software"),
#   to deal in the Software without restriction, including without limitation
#   the rights to use, copy, modify, merge, publish, distribute, sublicense,
#   and/or sell copies of the Software, and to permit persons to whom the
#   Software is furnished to do so, subject to the following conditions:
#
#   The above copyright notice and this permission notice shall be included
#   in all copies or substantial portions of the Software.
#
#   THE SOFTWARE IS PROVIDED "AS IS", WITHOUT WARRANTY OF ANY KIND, EXPRESS OR
#   IMPLIED, INCLUDING BUT NOT LIMITED TO THE WARRANTIES OF MERCHANTABILITY,
#   FITNESS FOR A PARTICULAR PURPOSE AND NONINFRINGEMENT. IN NO EVENT SHALL
#   THE AUTHORS OR COPYRIGHT HOLDERS BE LIABLE FOR ANY CLAIM, DAMAGES OR OTHER
#   LIABILITY, WHETHER IN AN ACTION OF CONTRACT, TORT OR OTHERWISE, ARISING
#   FROM, OUT OF OR IN CONNECTION WITH THE SOFTWARE OR THE USE OR OTHER
#   DEALINGS IN THE SOFTWARE.
#

# Libraries
find_library(CORRADE_INTERCONNECT_LIBRARY CorradeInterconnect)
find_library(CORRADE_UTILITY_LIBRARY CorradeUtility)
find_library(CORRADE_PLUGINMANAGER_LIBRARY CorradePluginManager)
find_library(CORRADE_TESTSUITE_LIBRARY CorradeTestSuite)

# RC executable
find_program(CORRADE_RC_EXECUTABLE corrade-rc)

# Paths
find_path(CORRADE_INCLUDE_DIR
    NAMES PluginManager Utility
    PATH_SUFFIXES Corrade)

include(FindPackageHandleStandardArgs)
find_package_handle_standard_args(Corrade DEFAULT_MSG
    CORRADE_UTILITY_LIBRARY
    CORRADE_INTERCONNECT_LIBRARY
    CORRADE_PLUGINMANAGER_LIBRARY
    CORRADE_TESTSUITE_LIBRARY
    CORRADE_INCLUDE_DIR
    CORRADE_RC_EXECUTABLE)

if(NOT CORRADE_FOUND)
    return()
endif()

# Configuration
file(READ ${CORRADE_INCLUDE_DIR}/corradeConfigure.h _corradeConfigure)

# Compatibility?
string(FIND "${_corradeConfigure}" "#define CORRADE_GCC44_COMPATIBILITY" _GCC44_COMPATIBILITY)
if(NOT _GCC44_COMPATIBILITY EQUAL -1)
    set(CORRADE_GCC44_COMPATIBILITY 1)
endif()
string(FIND "${_corradeConfigure}" "#define CORRADE_GCC45_COMPATIBILITY" _GCC45_COMPATIBILITY)
if(NOT _GCC45_COMPATIBILITY EQUAL -1)
    set(CORRADE_GCC45_COMPATIBILITY 1)
endif()
string(FIND "${_corradeConfigure}" "#define CORRADE_GCC46_COMPATIBILITY" _GCC46_COMPATIBILITY)
if(NOT _GCC46_COMPATIBILITY EQUAL -1)
    set(CORRADE_GCC46_COMPATIBILITY 1)
endif()
string(FIND "${_corradeConfigure}" "#define CORRADE_BUILD_STATIC" _BUILD_STATIC)
if(NOT _BUILD_STATIC EQUAL -1)
    set(CORRADE_BUILD_STATIC 1)
endif()
string(FIND "${_corradeConfigure}" "#define CORRADE_TARGET_NACL" _TARGET_NACL)
if(NOT _TARGET_NACL EQUAL -1)
    set(CORRADE_TARGET_NACL 1)
endif()
string(FIND "${_corradeConfigure}" "#define CORRADE_TARGET_NACL_NEWLIB" _TARGET_NACL_NEWLIB)
if(NOT _TARGET_NACL_NEWLIB EQUAL -1)
    set(CORRADE_TARGET_NACL_NEWLIB 1)
endif()
string(FIND "${_corradeConfigure}" "#define CORRADE_TARGET_NACL_GLIBC" _TARGET_NACL_GLIBC)
if(NOT _TARGET_NACL_GLIBC EQUAL -1)
    set(CORRADE_TARGET_NACL_GLIBC 1)
endif()

set(CORRADE_UTILITY_LIBRARIES ${CORRADE_UTILITY_LIBRARY})
set(CORRADE_INTERCONNECT_LIBRARIES ${CORRADE_INTERCONNECT_LIBRARY} ${CORRADE_UTILITY_LIBRARIES})
set(CORRADE_PLUGINMANAGER_LIBRARIES ${CORRADE_PLUGINMANAGER_LIBRARY} ${CORRADE_UTILITY_LIBRARIES})
set(CORRADE_TESTSUITE_LIBRARIES ${CORRADE_TESTSUITE_LIBRARY} ${CORRADE_UTILITY_LIBRARIES})

# At least static build needs this
if((UNIX OR CORRADE_TARGET_NACL) AND NOT CORRADE_TARGET_NACL_NEWLIB)
    set(CORRADE_PLUGINMANAGER_LIBRARIES ${CORRADE_PLUGINMANAGER_LIBRARIES} dl)
endif()

mark_as_advanced(CORRADE_UTILITY_LIBRARY
    CORRADE_INTERCONNECT_LIBRARY
    CORRADE_PLUGINMANAGER_LIBRARY
    CORRADE_TESTSUITE_LIBRARY)

include(UseCorrade)<|MERGE_RESOLUTION|>--- conflicted
+++ resolved
@@ -21,14 +21,11 @@
 # Features of found Corrade library are exposed in these variables:
 #  CORRADE_GCC46_COMPATIBILITY  - Defined if compiled with compatibility
 #   mode for GCC 4.6
-<<<<<<< HEAD
 #  CORRADE_GCC45_COMPATIBILITY  - Defined if compiled with compatibility
 #   mode for GCC 4.5
 #  CORRADE_GCC44_COMPATIBILITY  - Defined if compiled with compatibility
 #   mode for GCC 4.4
-=======
 #  CORRADE_BUILD_STATIC         - Defined if compiled as static libraries
->>>>>>> 3513c997
 #  CORRADE_TARGET_NACL          - Defined if compiled for Google Chrome
 #   Native Client
 #  CORRADE_TARGET_NACL_NEWLIB   - Defined if compiled for Google Chrome
